--- conflicted
+++ resolved
@@ -265,7 +265,6 @@
     assert isinstance(ue.uncertainty, float)
 
 
-<<<<<<< HEAD
 def test_bayespe_zero_shot(model):
     # Initialize estimator
     estimator = BayesPEZeroShot(
@@ -326,10 +325,4 @@
     formatted_examples = estimator._format_examples()
     assert isinstance(formatted_examples, str)
     assert all(ex["text"] in formatted_examples for ex in FEW_SHOT_EXAMPLES)
-    assert all(ex["label"] in formatted_examples for ex in FEW_SHOT_EXAMPLES)
-=======
-def test_attentionscore(model):
-    estimator = AttentionScore()
-    ue = estimate_uncertainty(model, estimator, INPUT)
-    assert isinstance(ue.uncertainty, float)
->>>>>>> 025b1471
+    assert all(ex["label"] in formatted_examples for ex in FEW_SHOT_EXAMPLES)