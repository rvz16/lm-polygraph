import numpy as np
import torch
import sys

from collections import defaultdict
from typing import List, Set, Dict, Tuple, Optional, Union
from tqdm import tqdm
from dataclasses import dataclass

from utils.dataset import Dataset
from utils.model import Model
from utils.ensemble_generator import EnsembleGenerator
from utils.processor import Processor
from utils.normalize import normalize_from_bounds
from generation_metrics.generation_metric import GenerationMetric
from ue_metrics.ue_metric import UEMetric
from estimators.estimator import Estimator
from stat_calculators.stat_calculator import StatCalculator, STAT_CALCULATORS, STAT_DEPENDENCIES
from stat_calculators import EmbeddingsCalculator


def _order_calculators(stats: List[str]) -> List[StatCalculator]:
    ordered: List[StatCalculator] = []
    have_stats: Set[str] = set()
    while len(stats) > 0:
        stat = stats[0]
        if stat in have_stats:
            stats = stats[1:]
            continue
        dependent = False
        if stat not in STAT_DEPENDENCIES.keys():
            raise Exception(f'Cant find stat calculator for: {stat}')
        for d in STAT_DEPENDENCIES[stat]:
            if d not in have_stats:
                stats = [d] + stats
                if stats.count(d) > 40:
                    raise Exception(f'Found possibly cyclic dependencies: {d}')
                dependent = True
        if not dependent:
            stats = stats[1:]
            ordered.append(STAT_CALCULATORS[stat])
            for new_stat in ordered[-1].stats:
                have_stats.add(new_stat)
    return ordered


def _check_unique_names(xs):
    names = set()
    for x in xs:
        if str(x) in names:
            raise Exception(f'Got multiple __str__ values for {x}')
        names.add(str(x))


def _delete_nans(ue, metric):
    new_ue, new_metric = [], []
    for i in range(len(metric)):
        if not np.isnan(metric[i]) and not np.isnan(ue[i]):
            new_ue.append(ue[i])
            new_metric.append(metric[i])
    return new_ue, new_metric


@dataclass
class UncertaintyOutput:
    generation_text: str
    generation_tokens: List[int]
    confidence: Union[List[float], float]


def estimate_uncertainty(model: Model, estimator: Estimator, input_text: str, target_text: str = ''):
    man = UEManager(Dataset([input_text], [target_text], batch_size=1), model,
                    [estimator], [], [], [], ignore_exceptions=False, verbose=False)
    ue = man.estimations[estimator.level, str(estimator)]
    if estimator.level == 'sequence':
        ue = normalize_from_bounds(estimator, ue[0])
    else:
        ue = [normalize_from_bounds(estimator, i) for i in ue]
    return UncertaintyOutput(man.stats['greedy_texts'][0], man.stats['greedy_tokens'][0], ue)


class UEManager:
    def __init__(
            self,
            data: Dataset,
            model: Model,
            estimators: List[Estimator],
            generation_metrics: List[GenerationMetric],
            ue_metrics: List[UEMetric],
            processors: List[Processor],
            train_data: Dataset = None,
            background_train_data: Dataset = None,
            ignore_exceptions: bool = True,
            ensemble_model: Optional[EnsembleGenerator] = None,
            verbose: bool = True,
    ):
        self.model: Model = model
        self.train_data: Dataset = train_data
        self.background_train_data: Dataset = background_train_data
        self.ensemble_model = ensemble_model
        self.data: Dataset = data
        self.estimators: List[Estimator] = estimators
        self.generation_metrics: List[GenerationMetric] = generation_metrics
        self.ue_metrics: List[UEMetric] = ue_metrics
        _check_unique_names(generation_metrics)
        _check_unique_names(estimators)
        _check_unique_names(ue_metrics)
        stats = [s for e in estimators for s in e.stats_dependencies] + \
                [s for m in generation_metrics for s in m.stats_dependencies] + ['greedy_tokens', 'greedy_texts']
        self.stat_calculators: List[StatCalculator] = _order_calculators(stats)

        self.gen_metrics: Dict[Tuple[str, str], List[float]] = defaultdict(list)
        self.estimations: Dict[Tuple[str, str], List[float]] = defaultdict(list)
        self.metrics: Dict[Tuple[str, str, str, str], float] = {}
        self.stats: Dict[str, List] = defaultdict(list)

        self.processors = processors
        self.ignore_exceptions = ignore_exceptions
        self.verbose = verbose

    def __call__(self) -> Dict[Tuple[str, str, str, str], float]:

        train_embeddings_decoder, train_embeddings_encoder = self.extract_train_embeddings()
<<<<<<< HEAD
        background_train_embeddings_decoder, background_train_embeddings_encoder = self.extract_train_embeddings(background=True, remove_calculator=True)
        
        for inp_texts, target_texts in tqdm(self.data):
=======
        if self.verbose:
            self.data = tqdm(self.data)
        for inp_texts, target_texts in self.data:
>>>>>>> 978a8ca1
            target_tokens = [self.model.tokenizer([text])['input_ids'][0] + [self.model.tokenizer.eos_token_id]
                             for text in target_texts]
            batch_stats: Dict[str, np.ndarray] = {}
            for key, val in [
                ('input_texts', inp_texts),
                ('target_texts', target_texts),
                ('target_tokens', target_tokens),
            ]:
                self.stats[key] += val
                batch_stats[key] = val

            batch_stats['generation_params'] = {}
            batch_stats['ensemble_model'] = self.ensemble_model

            try:
                for stat_calculator in self.stat_calculators:
                    new_stats = stat_calculator(batch_stats, inp_texts, self.model)
                    for stat, stat_value in new_stats.items():
                        if stat in batch_stats.keys():
                            continue
                        batch_stats[stat] = stat_value
            except Exception as e:
                if self.ignore_exceptions:
                    sys.stderr.write(f'Caught exception while calculating stats: {e}')
                    continue
                else:
                    raise e

            if len(train_embeddings_decoder):
                batch_stats["train_embeddings_decoder"] = train_embeddings_decoder
            if len(train_embeddings_encoder):
                batch_stats["train_embeddings_encoder"] = train_embeddings_encoder
<<<<<<< HEAD
            if len(background_train_embeddings_decoder):
                batch_stats["background_train_embeddings_decoder"] = background_train_embeddings_decoder
            if len(background_train_embeddings_encoder):
                batch_stats["background_train_embeddings_encoder"] = background_train_embeddings_encoder
            
=======

>>>>>>> 978a8ca1
            batch_estimations: Dict[Tuple[str, str], List[float]] = defaultdict(list)
            for estimator in self.estimators:
                e = estimator(batch_stats).tolist()
                self.estimations[estimator.level, str(estimator)] += e
                batch_estimations[estimator.level, str(estimator)] += e
            batch_gen_metrics: Dict[Tuple[str, str], List[float]] = defaultdict(list)
            for generation_metric in self.generation_metrics:
                m = generation_metric(batch_stats, target_texts=target_texts, target_tokens=target_tokens).tolist()
                self.gen_metrics[generation_metric.level, str(generation_metric)] += m
                batch_gen_metrics[generation_metric.level, str(generation_metric)] += m

            for key in ['greedy_texts', 'greedy_tokens']:
                if key in batch_stats.keys():
                    self.stats[key] += batch_stats[key]
            for processor in self.processors:
                processor.on_batch(batch_stats, batch_gen_metrics, batch_estimations)

        for (e_level, e_name), estimator_values in self.estimations.items():
            for (gen_level, gen_name), generation_metric in self.gen_metrics.items():
                for ue_metric in self.ue_metrics:
                    if gen_level != e_level:
                        continue
                    if len(estimator_values) != len(generation_metric):
                        raise Exception(f'Got different number of metrics for {e_name} and {gen_name}: '
                                        f'{len(estimator_values)} and {len(generation_metric)}')
                    ue, metric = _delete_nans(estimator_values, generation_metric)
                    if len(ue) == 0:
                        self.metrics[e_level, e_name, gen_name, str(ue_metric)] = np.nan
                    else:
                        self.metrics[e_level, e_name, gen_name, str(ue_metric)] = ue_metric(ue, metric)

        for processor in self.processors:
            processor.on_eval(self.metrics)

        return self.metrics
<<<<<<< HEAD
    
    def extract_train_embeddings(self, background: bool=False, remove_calculator: bool=False) -> Tuple[torch.FloatTensor, torch.FloatTensor]:
        train_embeddings_decoder = []
        train_embeddings_encoder = []
        if background:
            data = self.background_train_data 
        else:
            data = self.train_data 
        if any([isinstance(stat_calculator, EmbeddingsCalculator) for stat_calculator in self.stat_calculators]) and (data is not None):
=======

    def extract_train_embeddings(self) -> Tuple[torch.FloatTensor, torch.FloatTensor]:
        train_embeddings_decoder = []
        train_embeddings_encoder = []
        if any([isinstance(stat_calculator, EmbeddingsCalculator) for stat_calculator in self.stat_calculators]) and (
                self.train_data is not None):
>>>>>>> 978a8ca1
            for stat_calculator in self.stat_calculators:
                if isinstance(stat_calculator, EmbeddingsCalculator):
                    embeddings_calculator = stat_calculator
            for inp_texts, target_texts in tqdm(data):
                target_tokens = [self.model.tokenizer([text])['input_ids'][0] + [self.model.tokenizer.eos_token_id]
                                 for text in target_texts]

                batch_stats: Dict[str, np.ndarray] = {}
                for key, val in [
                    ('input_texts', inp_texts),
                    ('target_texts', target_texts),
                    ('target_tokens', target_tokens),
                ]:
                    self.stats[key] += val
                    batch_stats[key] = val
                batch_stats = embeddings_calculator(batch_stats, inp_texts, self.model)
                train_embeddings_decoder.append(batch_stats["embeddings_decoder"])
                if "embeddings_encoder" in batch_stats.keys():
                    train_embeddings_encoder.append(batch_stats["embeddings_encoder"])
            train_embeddings_decoder = torch.cat(train_embeddings_decoder)
            if len(train_embeddings_encoder):
                train_embeddings_encoder = torch.cat(train_embeddings_encoder)
            if remove_calculator:
                self.stat_calculators.remove(embeddings_calculator)
        return train_embeddings_decoder, train_embeddings_encoder

    def save(self, save_path: str):
        if len(self.metrics) == 0:
            raise Exception('Nothing to save')
        torch.save({
            'metrics': self.metrics,
            'gen_metrics': self.gen_metrics,
            'estimations': self.estimations,
            'stats': self.stats,
        }, save_path)

    @staticmethod
    def load(load_path: str) -> 'UEManager':
        res_dict = torch.load(load_path)
        man = UEManager(None, None, [], [], [], [])
        man.metrics = res_dict.get('metrics', None)
        man.gen_metrics = res_dict.get('gen_metrics', None)
        man.estimations = res_dict.get('estimations', None)
        man.stats = res_dict.get('stats', None)
        return man<|MERGE_RESOLUTION|>--- conflicted
+++ resolved
@@ -121,15 +121,10 @@
     def __call__(self) -> Dict[Tuple[str, str, str, str], float]:
 
         train_embeddings_decoder, train_embeddings_encoder = self.extract_train_embeddings()
-<<<<<<< HEAD
         background_train_embeddings_decoder, background_train_embeddings_encoder = self.extract_train_embeddings(background=True, remove_calculator=True)
-        
-        for inp_texts, target_texts in tqdm(self.data):
-=======
         if self.verbose:
             self.data = tqdm(self.data)
         for inp_texts, target_texts in self.data:
->>>>>>> 978a8ca1
             target_tokens = [self.model.tokenizer([text])['input_ids'][0] + [self.model.tokenizer.eos_token_id]
                              for text in target_texts]
             batch_stats: Dict[str, np.ndarray] = {}
@@ -162,15 +157,11 @@
                 batch_stats["train_embeddings_decoder"] = train_embeddings_decoder
             if len(train_embeddings_encoder):
                 batch_stats["train_embeddings_encoder"] = train_embeddings_encoder
-<<<<<<< HEAD
             if len(background_train_embeddings_decoder):
                 batch_stats["background_train_embeddings_decoder"] = background_train_embeddings_decoder
             if len(background_train_embeddings_encoder):
                 batch_stats["background_train_embeddings_encoder"] = background_train_embeddings_encoder
             
-=======
-
->>>>>>> 978a8ca1
             batch_estimations: Dict[Tuple[str, str], List[float]] = defaultdict(list)
             for estimator in self.estimators:
                 e = estimator(batch_stats).tolist()
@@ -206,7 +197,6 @@
             processor.on_eval(self.metrics)
 
         return self.metrics
-<<<<<<< HEAD
     
     def extract_train_embeddings(self, background: bool=False, remove_calculator: bool=False) -> Tuple[torch.FloatTensor, torch.FloatTensor]:
         train_embeddings_decoder = []
@@ -216,14 +206,6 @@
         else:
             data = self.train_data 
         if any([isinstance(stat_calculator, EmbeddingsCalculator) for stat_calculator in self.stat_calculators]) and (data is not None):
-=======
-
-    def extract_train_embeddings(self) -> Tuple[torch.FloatTensor, torch.FloatTensor]:
-        train_embeddings_decoder = []
-        train_embeddings_encoder = []
-        if any([isinstance(stat_calculator, EmbeddingsCalculator) for stat_calculator in self.stat_calculators]) and (
-                self.train_data is not None):
->>>>>>> 978a8ca1
             for stat_calculator in self.stat_calculators:
                 if isinstance(stat_calculator, EmbeddingsCalculator):
                     embeddings_calculator = stat_calculator
